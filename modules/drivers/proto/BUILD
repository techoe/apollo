--- conflicted
+++ resolved
@@ -12,10 +12,7 @@
     srcs = [
         "delphi_esr.proto",
         "mobileye.proto",
-<<<<<<< HEAD
-=======
         "conti_radar.proto",
->>>>>>> dd9b3667
     ],
     deps = [
         "//modules/common/proto:header_proto_lib",
