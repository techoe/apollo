--- conflicted
+++ resolved
@@ -115,13 +115,8 @@
         common::util::DistanceXY(history_iter->second.last_point, point);
     history_iter->second.last_point = point;
     history_iter->second.accumulate_s += dist;
-<<<<<<< HEAD
-    constexpr double kChangeLaneMinL = 0.25;
-    constexpr double kChangeLaneMinLengthFactor = 0.6;
-=======
     constexpr double kChangeLaneMinL = 0.30;
     constexpr double kChangeLaneMinLengthFactor = 0.3;
->>>>>>> fca016f9
 
     if (history_iter->second.min_l < kChangeLaneMinL &&
         std::fmax(waypoint.s, history_iter->second.accumulate_s) >=
@@ -235,16 +230,16 @@
       AERROR << "Fail to get reference line";
       continue;
     }
-<<<<<<< HEAD
-    std::lock_guard<std::mutex> lock(reference_lines_mutex_);
-    reference_lines_ = reference_lines;
-    route_segments_ = segments;
-=======
+// <<<<<<< HEAD
+//     std::lock_guard<std::mutex> lock(reference_lines_mutex_);
+//     reference_lines_ = reference_lines;
+//     route_segments_ = segments;
+// =======
     UpdateReferenceLine(reference_lines, segments);
     double end_time = Clock::NowInSeconds();
     std::lock_guard<std::mutex> lock(reference_lines_mutex_);
     last_calculation_time_ = end_time - start_time;
->>>>>>> fca016f9
+// >>>>>>> master
   }
 }
 
@@ -270,22 +265,19 @@
       return false;
     }
   } else {
-<<<<<<< HEAD
-=======
     double start_time = Clock::NowInSeconds();
->>>>>>> fca016f9
     if (!CreateReferenceLine(reference_lines, segments)) {
       AERROR << "Failed to create reference line";
       return false;
     }
-<<<<<<< HEAD
-    reference_lines_ = *reference_lines;
-    route_segments_ = *segments;
-=======
+// <<<<<<< HEAD
+//     reference_lines_ = *reference_lines;
+//     route_segments_ = *segments;
+// =======
     UpdateReferenceLine(*reference_lines, *segments);
     double end_time = Clock::NowInSeconds();
     last_calculation_time_ = end_time - start_time;
->>>>>>> fca016f9
+// >>>>>>> master
     return true;
   }
 }
