/******************************************************************************
 * Copyright 2017 The Apollo Authors. All Rights Reserved.
 *
 * Licensed under the Apache License, Version 2.0 (the "License");
 * you may not use this file except in compliance with the License.
 * You may obtain a copy of the License at
 *
 * http://www.apache.org/licenses/LICENSE-2.0
 *
 * Unless required by applicable law or agreed to in writing, software
 * distributed under the License is distributed on an "AS IS" BASIS,
 * WITHOUT WARRANTIES OR CONDITIONS OF ANY KIND, either express or implied.
 * See the License for the specific language governing permissions and
 * limitations under the License.
 *****************************************************************************/

#include "modules/planning/common/planning_gflags.h"

DEFINE_bool(planning_test_mode, false, "Enable planning test mode.");

DEFINE_int32(planning_loop_rate, 10, "Loop rate for planning node");

DEFINE_string(planning_adapter_config_filename,
              "modules/planning/conf/adapter.conf",
              "The adapter configuration file");

DEFINE_string(rtk_trajectory_filename, "modules/planning/data/garage.csv",
              "Loop rate for planning node");

DEFINE_uint64(rtk_trajectory_forward, 800,
              "The number of points to be included in RTK trajectory "
              "after the matched point");

DEFINE_double(rtk_trajectory_resolution, 0.01,
              "The time resolution of output trajectory for rtk planner.");

DEFINE_bool(publish_estop, false, "publish estop decision in planning");
DEFINE_bool(enable_trajectory_stitcher, true, "enable stitching trajectory");

DEFINE_double(
    look_backward_distance, 30,
    "look backward this distance when creating reference line from routing");

DEFINE_double(look_forward_short_distance, 150,
              "short look forward this distance when creating reference line "
              "from routing when ADC is slow");
DEFINE_double(
    look_forward_long_distance, 250,
    "look forward this distance when creating reference line from routing");
DEFINE_double(look_forward_time_sec, 8.0,
              "look forward time times adc speed to calculate this distance "
              "when creating reference line from routing");
DEFINE_bool(enable_reference_line_stitching, true,
            "Enable stitching reference line, which can reducing computing "
            "time and improve stabilty");
DEFINE_double(look_forward_extend_distance, 50,
              "The step size when extending reference line.");
DEFINE_double(reference_line_stitch_overlap_distance, 20,
              "The overlap distance with the existing reference line when "
              "stitching the existing reference line");
<<<<<<< HEAD
DEFINE_double(
    reference_line_lateral_buffer, 1.0,
    "When creating reference line, the minimum distance with road curb");
=======
DEFINE_double(reference_line_lateral_buffer, 1.0,
              "When creating reference line, the minimum distance with road "
              "curb for a vehicle driving on this line.");
>>>>>>> 32e81c9d
DEFINE_double(prepare_rerouting_time, 2.0,
              "If there are this amount of seconds left to finish driving on "
              "current route, and there is no routing, do rerouting");

DEFINE_double(rerouting_cooldown_time, 0.6,
              "Wait for at least this amount of seconds before send another "
              "rerouting request");

DEFINE_bool(enable_smooth_reference_line, true,
            "enable smooth the map reference line");

DEFINE_bool(enable_spiral_reference_line, false,
            "enable new spiral based reference line");

DEFINE_double(spiral_smoother_max_deviation, 0.1,
              "The max deviation of spiral reference line smoother.");
DEFINE_int32(spiral_smoother_num_iteration, 1000,
             "The iteration num of spiral reference line smoother.");
DEFINE_double(spiral_smoother_piecewise_length, 10.0,
              "The piecewise length of spiral smoother.");
DEFINE_double(spiral_reference_line_resolution, 0.02,
              "The output resolution for reference line.");
DEFINE_bool(prioritize_change_lane, false,
            "change lane strategy has higher priority, always use a valid "
            "change lane path if such path exists");
DEFINE_bool(reckless_change_lane, false,
            "Alway allow the vehicle change lane. The vehicle may contineous "
            "change lane. This is mainly test purpose");
DEFINE_double(change_lane_fail_freeze_time, 3.0,
              "seconds. Not allowed to change lane this amount of time "
              "if it just finished change lane or failed to change lane");
DEFINE_double(change_lane_success_freeze_time, 3.0,
              "seconds. Not allowed to change lane this amount of time "
              "if it just finished change lane or failed to change lane");
DEFINE_double(change_lane_min_length, 30.0,
              "meters. If the change lane target has longer length than this "
              "threshold, it can shortcut the default lane.");
DEFINE_bool(enable_change_lane_decider, false,
            "True to use change lane state machine decider.");

DEFINE_int32(max_history_frame_num, 1, "The maximum history frame number");

DEFINE_double(max_collision_distance, 0.1,
              "considered as collision if distance (meters) is smaller than or "
              "equal to this (meters)");

DEFINE_double(replan_lateral_distance_threshold, 5.0,
              "The distance threshold of replan");
DEFINE_double(replan_longitudinal_distance_threshold, 5.0,
              "The distance threshold of replan");
DEFINE_bool(estimate_current_vehicle_state, true,
            "Estimate current vehicle state.");

DEFINE_bool(enable_reference_line_provider_thread, true,
            "Enable reference line provider thread.");

DEFINE_double(default_reference_line_width, 4.0,
              "Default reference line width");

DEFINE_double(smoothed_reference_line_max_diff, 5.0,
              "Maximum position difference between the smoothed and the raw "
              "reference lines.");

DEFINE_double(planning_upper_speed_limit, 31.3,
              "Maximum speed (m/s) in planning.");

DEFINE_double(trajectory_time_length, 8.0, "Trajectory time length");

// planning trajectory output time density control
DEFINE_double(
    trajectory_time_min_interval, 0.02,
    "(seconds) Trajectory time interval when publish. The is the min value.");
DEFINE_double(
    trajectory_time_max_interval, 0.1,
    "(seconds) Trajectory time interval when publish. The is the max value.");
DEFINE_double(
    trajectory_time_high_density_period, 1.0,
    "(seconds) Keep high density in the next this amount of seconds. ");

DEFINE_bool(enable_trajectory_check, false,
            "Enable sanity check for planning trajectory.");

DEFINE_double(speed_lower_bound, -0.02, "The lowest speed allowed.");
DEFINE_double(speed_upper_bound, 40.0, "The highest speed allowed.");

DEFINE_double(longitudinal_acceleration_lower_bound, -4.0,
              "The lowest longitudinal acceleration allowed.");
DEFINE_double(longitudinal_acceleration_upper_bound, 4.0,
              "The highest longitudinal acceleration allowed.");

DEFINE_double(lateral_acceleration_bound, 4.0,
              "Bound of lateral accleration; symmetric for left and right");

DEFINE_double(lateral_jerk_bound, 4.0,
              "Bound of lateral jerk; symmetric for left and right");

DEFINE_double(longitudinal_jerk_lower_bound, -4.0,
              "The lower bound of longitudinal jerk.");
DEFINE_double(longitudinal_jerk_upper_bound, 4.0,
              "The upper bound of longitudinal jerk.");

DEFINE_double(dl_bound, 0.10,
              "The bound for derivative l in s-l coordinate system.");
DEFINE_double(kappa_bound, 0.20, "The bound for vehicle curvature");
DEFINE_double(dkappa_bound, 0.02,
              "The bound for vehicle curvature change rate");

// ST Boundary
DEFINE_double(st_max_s, 100, "the maximum s of st boundary");
DEFINE_double(st_max_t, 8, "the maximum t of st boundary");

// Decision Part
DEFINE_double(static_obstacle_speed_threshold, 0.5,
              "obstacles are considered as static obstacle if its speed is "
              "less than this value (m/s)");
DEFINE_bool(enable_nudge_decision, true, "enable nudge decision");
DEFINE_bool(enable_nudge_slowdown, true,
            "True to slow down when nudge obstacles.");

DEFINE_double(static_decision_nudge_l_buffer, 0.3, "l buffer for nudge");
DEFINE_double(longitudinal_ignore_buffer, 10.0,
              "If an obstacle's longitudinal distance is further away "
              "than this distance, ignore it");
DEFINE_double(lateral_ignore_buffer, 3.0,
              "If an obstacle's lateral distance is further away than this "
              "distance, ignore it");
DEFINE_double(max_stop_distance_obstacle, 10.0,
              "max stop distance from in-lane obstacle (meters)");
DEFINE_double(min_stop_distance_obstacle, 3.0,
              "min stop distance from in-lane obstacle (meters)");
DEFINE_double(stop_distance_destination, 0.5,
              "stop distance from destination line");
<<<<<<< HEAD

DEFINE_double(stop_distance_traffic_light, 3.0,
              "stop distance from destination line");
=======
DEFINE_double(stop_distance_traffic_light, 0.2,
              "stop distance from traffic light line");
>>>>>>> 32e81c9d
DEFINE_double(destination_check_distance, 5.0,
              "if the distance between destination and ADC is less than this,"
              " it is considered to reach destination");
DEFINE_double(nudge_distance_obstacle, 0.3,
              "minimum distance to nudge a obstacle (meters)");
DEFINE_double(follow_min_distance, 2.0,
              "min follow distance for vehicles/bicycles/moving objects");
DEFINE_double(
    follow_time_buffer, 2.0,
    "follow time buffer (in second) to calculate the following distance.");
DEFINE_double(
    follow_min_time_sec, 3.0,
    "min following time in st region before considering a valid follow");

DEFINE_string(destination_obstacle_id, "DEST",
              "obstacle id for converting destination to an obstacle");
DEFINE_double(virtual_stop_wall_length, 0.1,
              "virtual stop wall length (meters)");
DEFINE_double(virtual_stop_wall_height, 2.0,
              "virtual stop wall height (meters)");
DEFINE_string(reference_line_end_obstacle_id, "REF_END",
              "Obstacle id for the end of reference line obstacle");
DEFINE_double(signal_expire_time_sec, 5.0,
              "consider the signal msg is expired if its timestamp over "
              "this threshold (second)");

// Speed Decider
DEFINE_double(low_speed_obstacle_threshold, 2.0,
              "speed lower than this value is considered as low speed");
DEFINE_double(
    decelerating_obstacle_threshold, -0.25,
    "acceleration lower than this value is considered as decelerating");

// Prediction Part
DEFINE_double(prediction_total_time, 5.0, "Total prediction time");
DEFINE_bool(align_prediction_time, false,
            "enable align prediction data based planning time");

// Trajectory
DEFINE_bool(enable_rule_layer, true,
            "enable rule for trajectory before model computation");

// Traffic decision
/// common
DEFINE_double(stop_max_distance_buffer, 4.0,
              "distance buffer of passing stop line");
DEFINE_double(stop_min_speed, 0.1, "min speed for computing stop");
DEFINE_double(stop_max_deceleration, 6.0, "max deceleration");
/// Clear Zone
DEFINE_string(clear_zone_virtual_object_id_prefix, "CZ_",
              "prefix for converting clear zone id to virtual object id");
/// traffic light
DEFINE_string(signal_light_virtual_object_id_prefix, "SL_",
              "prefix for converting signal id to virtual object id");
DEFINE_double(max_deacceleration_for_yellow_light_stop, 2.0,
              "treat yellow light as red when deceleration (abstract value"
              " in m/s^2) is less than this threshold; otherwise treated"
              " as green light");
/// crosswalk
DEFINE_bool(enable_crosswalk, false, "enable crosswalk");
DEFINE_string(crosswalk_virtual_object_id_prefix, "CW_",
              "prefix for converting crosswalk id to virtual object id");
DEFINE_double(crosswalk_expand_distance, 2.0,
              "crosswalk expand distance(meter) "
              "for pedestrian/bicycle detection");
DEFINE_double(crosswalk_strick_l_distance, 4.0,
              "strick stop rule within this l_distance");
DEFINE_double(crosswalk_loose_l_distance, 5.0,
              "loose stop rule beyond this l_distance");

// according to DMV's rule, turn signal should be on within 200 ft from
// intersection.
DEFINE_double(
    turn_signal_distance, 60.96,
    "In meters. If there is a turn within this distance, use turn signal");

// planning config file
DEFINE_string(planning_config_file,
              "modules/planning/conf/planning_config.pb.txt",
              "planning config file");

DEFINE_int32(trajectory_point_num_for_debug, 10,
             "number of output trajectory points for debugging");

DEFINE_double(decision_valid_stop_range, 0.5,
              "The valid stop range in decision.");
DEFINE_bool(enable_record_debug, true,
            "True to enable record debug into debug protobuf.");
DEFINE_bool(enable_prediction, true, "True to enable prediction input.");

DEFINE_bool(enable_lag_prediction, true,
            "Enable lagged prediction, which is more tolerant to obstacles "
            "that appear and disappear dequeickly");
DEFINE_int32(lag_prediction_min_appear_num, 5,
             "The minimum of appearance of the obstacle for lagged prediction");
DEFINE_double(lag_prediction_max_disappear_num, 3,
              "In lagged prediction, ingnore obstacle disappeared for more "
              "than this value");
DEFINE_bool(enable_traffic_light, true, "True to enable traffic light input.");

// QpSt optimizer
DEFINE_bool(enable_slowdown_profile_generator, true,
            "True to enable slowdown speed profile generator.");
DEFINE_double(slowdown_profile_deceleration, -1.0,
              "The deceleration to generate slowdown profile. unit: m/s^2.");
DEFINE_bool(enable_follow_accel_constraint, true,
            "Enable follow acceleration constraint.");

// Lattice Planner
DEFINE_int32(num_lattice_traj_to_plot, 5,
             "Number of lattice trajs to plot");
DEFINE_double(default_cruise_speed, 5.0,
             "default cruise speed");
DEFINE_double(spiral_downsample_curvature_thred, 0.02,
              "curvature threshold for downsampling reference line points");
DEFINE_bool(enable_sample_bound_planning, true,
              "enable SampleBound based motion planning");

// SQP solver
DEFINE_bool(enable_sqp_solver, true, "True to enable SQP solver.");

DEFINE_double(trajectory_time_resolution, 0.1,
              "Trajectory time resolution in planning");<|MERGE_RESOLUTION|>--- conflicted
+++ resolved
@@ -58,15 +58,9 @@
 DEFINE_double(reference_line_stitch_overlap_distance, 20,
               "The overlap distance with the existing reference line when "
               "stitching the existing reference line");
-<<<<<<< HEAD
-DEFINE_double(
-    reference_line_lateral_buffer, 1.0,
-    "When creating reference line, the minimum distance with road curb");
-=======
 DEFINE_double(reference_line_lateral_buffer, 1.0,
               "When creating reference line, the minimum distance with road "
               "curb for a vehicle driving on this line.");
->>>>>>> 32e81c9d
 DEFINE_double(prepare_rerouting_time, 2.0,
               "If there are this amount of seconds left to finish driving on "
               "current route, and there is no routing, do rerouting");
@@ -199,14 +193,8 @@
               "min stop distance from in-lane obstacle (meters)");
 DEFINE_double(stop_distance_destination, 0.5,
               "stop distance from destination line");
-<<<<<<< HEAD
-
-DEFINE_double(stop_distance_traffic_light, 3.0,
-              "stop distance from destination line");
-=======
 DEFINE_double(stop_distance_traffic_light, 0.2,
               "stop distance from traffic light line");
->>>>>>> 32e81c9d
 DEFINE_double(destination_check_distance, 5.0,
               "if the distance between destination and ADC is less than this,"
               " it is considered to reach destination");
