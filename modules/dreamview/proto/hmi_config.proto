--- conflicted
+++ resolved
@@ -7,15 +7,12 @@
   // If the path is given, HMI will check if it's available.
   optional string path = 2;
   map<string, string> supported_commands = 3;
-<<<<<<< HEAD
-=======
 }
 
 message Mode {
   optional string display_name = 1;
   repeated string live_modules = 2;
   repeated string live_hardware = 3;
->>>>>>> dd9b3667
 }
 
 message HMIConfig {
@@ -24,8 +21,5 @@
   map<string, Component> tools = 3;            // {tool_name: tool}
   map<string, string> available_maps = 4;      // {map_name: map_dir}
   map<string, string> available_vehicles = 5;  // {vehicle_name: vehicle_dir}
-<<<<<<< HEAD
-=======
   map<string, Mode> modes = 6;                 // {mode_name: mode_config}
->>>>>>> dd9b3667
 }