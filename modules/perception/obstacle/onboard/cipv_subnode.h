--- conflicted
+++ resolved
@@ -52,22 +52,13 @@
         const SharedDataPtr<SensorObjects> &sensor_objects,
         CIPVObjectData *cipv_object_data);
 
-<<<<<<< HEAD
-    CameraObjectData* _camera_object_data = nullptr;
-    LaneSharedData* _lane_shared_data = nullptr;
-    CIPVObjectData* _cipv_object_data = nullptr;
-    EventID _camera_event_id;
-    EventID _lane_event_id;
-    Cipv _cipv;
-    std::string device_id_;
-=======
     CameraObjectData* camera_object_data_ = nullptr;
     LaneSharedData* lane_shared_data_ = nullptr;
     CIPVObjectData* cipv_object_data_ = nullptr;
     EventID camera_event_id_;
     EventID lane_event_id_;
     Cipv cipv_;
->>>>>>> b7b33385
+    std::string device_id_;
     DISALLOW_COPY_AND_ASSIGN(CIPVSubnode);
 };
 
