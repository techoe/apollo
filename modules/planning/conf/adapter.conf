--- conflicted
+++ resolved
@@ -17,13 +17,6 @@
   type: ROUTING_REQUEST
   mode: PUBLISH_ONLY
   message_history_limit: 1
-<<<<<<< HEAD
-}
-config {
-  type: ROUTING_REQUEST
-  mode: PUBLISH_ONLY
-=======
->>>>>>> dd9b3667
 }
 config {
   type: PREDICTION
