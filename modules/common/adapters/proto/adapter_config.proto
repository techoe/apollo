--- conflicted
+++ resolved
@@ -32,10 +32,7 @@
     SYSTEM_STATUS = 24;
     INS_STATUS = 25;
     GNSS_STATUS = 26;
-<<<<<<< HEAD
-=======
     CONTI_RADAR = 27;
->>>>>>> dd9b3667
   }
   enum Mode {
     RECEIVE_ONLY = 0;
