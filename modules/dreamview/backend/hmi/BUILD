load("//tools:cpplint.bzl", "cpplint")

package(default_visibility = ["//visibility:public"])

cc_library(
    name = "vehicle_manager",
    srcs = ["vehicle_manager.cc"],
    hdrs = ["vehicle_manager.h"],
    deps = [
        "//modules/common/util",
        "//modules/common/util:string_util",
        "//modules/dreamview/proto:hmi_config_proto",
    ],
)

cc_binary(
    name = "vehicle_manager_main",
    srcs = ["vehicle_manager_main.cc"],
    deps = [
        ":vehicle_manager",
    ],
)

cc_library(
    name = "hmi",
    srcs = ["hmi.cc"],
    hdrs = ["hmi.h"],
    deps = [
        ":vehicle_manager",
        "//modules/common/adapters:adapter_manager",
        "//modules/common/util:map_util",
        "//modules/data/proto:task_proto",
        "//modules/dreamview/backend/common:dreamview_gflags",
        "//modules/dreamview/backend/handlers:websocket",
        "//modules/dreamview/backend/map:map_service",
<<<<<<< HEAD
=======
        "//modules/dreamview/backend/util:http_client",
>>>>>>> fca016f9
        "//modules/dreamview/backend/util:json_util",
        "//modules/dreamview/proto:hmi_config_proto",
        "//modules/dreamview/proto:hmi_status_proto",
        "@com_google_protobuf//:protobuf",
        "@gtest//:gtest",
    ],
)

cc_test(
    name = "hmi_test",
    size = "small",
    srcs = ["hmi_test.cc"],
    deps = [
        ":hmi",
        "@gtest//:main",
    ],
)

cpplint()<|MERGE_RESOLUTION|>--- conflicted
+++ resolved
@@ -33,10 +33,7 @@
         "//modules/dreamview/backend/common:dreamview_gflags",
         "//modules/dreamview/backend/handlers:websocket",
         "//modules/dreamview/backend/map:map_service",
-<<<<<<< HEAD
-=======
         "//modules/dreamview/backend/util:http_client",
->>>>>>> fca016f9
         "//modules/dreamview/backend/util:json_util",
         "//modules/dreamview/proto:hmi_config_proto",
         "//modules/dreamview/proto:hmi_status_proto",
