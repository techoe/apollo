--- conflicted
+++ resolved
@@ -21,10 +21,7 @@
     optional double ts_diff_sys = 6;
     optional int32 project_error = 7;
     optional double distance_to_stop_line = 8;
-<<<<<<< HEAD
-=======
     optional int32 camera_id = 9;
->>>>>>> fca016f9
 }
 message TrafficLight {
     enum Color {
