--- conflicted
+++ resolved
@@ -64,17 +64,9 @@
     AWARN << "The requested s " << s << " < 0";
     return reference_points_.front();
   }
-<<<<<<< HEAD
-  if (s > accumulated_s.back()) {
-    if (s > 1e6) {
-      AWARN << "The requested s " << s << " > reference line length "
-            << accumulated_s.back();
-    }
-=======
   if (s > accumulated_s.back() + 1e-2) {
     AWARN << "The requested s " << s << " > reference line length "
           << accumulated_s.back();
->>>>>>> dd9b3667
     return reference_points_.back();
   }
 
